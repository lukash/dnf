--- conflicted
+++ resolved
@@ -202,14 +202,8 @@
             for pkg in self.conditionals[txmember.name]:
                 if self.rpmdb.contains(po=pkg):
                     continue
-<<<<<<< HEAD
-                res = self.addInstall(po, True)
-                result.addConditionals(res)
-                res.primary.setAsDep(po=txmember.po)
-=======
                 for condtxmbr in self.install_method(po=pkg):
                     condtxmbr.setAsDep(po=txmember.po)
->>>>>>> eac42df0
 
         self._unresolvedMembers.add(txmember)
         return result
